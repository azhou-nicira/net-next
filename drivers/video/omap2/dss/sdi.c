/*
 * linux/drivers/video/omap2/dss/sdi.c
 *
 * Copyright (C) 2009 Nokia Corporation
 * Author: Tomi Valkeinen <tomi.valkeinen@nokia.com>
 *
 * This program is free software; you can redistribute it and/or modify it
 * under the terms of the GNU General Public License version 2 as published by
 * the Free Software Foundation.
 *
 * This program is distributed in the hope that it will be useful, but WITHOUT
 * ANY WARRANTY; without even the implied warranty of MERCHANTABILITY or
 * FITNESS FOR A PARTICULAR PURPOSE.  See the GNU General Public License for
 * more details.
 *
 * You should have received a copy of the GNU General Public License along with
 * this program.  If not, see <http://www.gnu.org/licenses/>.
 */

#define DSS_SUBSYS_NAME "SDI"

#include <linux/kernel.h>
#include <linux/delay.h>
#include <linux/err.h>
#include <linux/regulator/consumer.h>
#include <linux/export.h>
#include <linux/platform_device.h>
#include <linux/string.h>

#include <video/omapdss.h>
#include "dss.h"

static struct {
	bool update_enabled;
	struct regulator *vdds_sdi_reg;

	struct dss_lcd_mgr_config mgr_config;
	struct omap_video_timings timings;
	int datapairs;

	struct omap_dss_output output;
} sdi;

static void sdi_config_lcd_manager(struct omap_dss_device *dssdev)
{
	struct omap_overlay_manager *mgr = dssdev->output->manager;

	sdi.mgr_config.io_pad_mode = DSS_IO_PAD_MODE_BYPASS;

	sdi.mgr_config.stallmode = false;
	sdi.mgr_config.fifohandcheck = false;

	sdi.mgr_config.video_port_width = 24;
	sdi.mgr_config.lcden_sig_polarity = 1;

	dss_mgr_set_lcd_config(mgr, &sdi.mgr_config);
}

int omapdss_sdi_display_enable(struct omap_dss_device *dssdev)
{
	struct omap_dss_output *out = dssdev->output;
	struct omap_video_timings *t = &sdi.timings;
	struct dss_clock_info dss_cinfo;
	struct dispc_clock_info dispc_cinfo;
	unsigned long pck;
	int r;

	if (out == NULL || out->manager == NULL) {
		DSSERR("failed to enable display: no output/manager\n");
		return -ENODEV;
	}

	r = omap_dss_start_device(dssdev);
	if (r) {
		DSSERR("failed to start device\n");
		goto err_start_dev;
	}

	r = regulator_enable(sdi.vdds_sdi_reg);
	if (r)
		goto err_reg_enable;

	r = dispc_runtime_get();
	if (r)
		goto err_get_dispc;

	/* 15.5.9.1.2 */
	t->data_pclk_edge = OMAPDSS_DRIVE_SIG_RISING_EDGE;
	t->sync_pclk_edge = OMAPDSS_DRIVE_SIG_RISING_EDGE;

	r = dss_calc_clock_div(t->pixel_clock * 1000, &dss_cinfo, &dispc_cinfo);
	if (r)
		goto err_calc_clock_div;

	sdi.mgr_config.clock_info = dispc_cinfo;

	pck = dss_cinfo.fck / dispc_cinfo.lck_div / dispc_cinfo.pck_div / 1000;

	if (pck != t->pixel_clock) {
		DSSWARN("Could not find exact pixel clock. Requested %d kHz, "
				"got %lu kHz\n",
				t->pixel_clock, pck);

		t->pixel_clock = pck;
	}


	dss_mgr_set_timings(out->manager, t);

	r = dss_set_clock_div(&dss_cinfo);
	if (r)
		goto err_set_dss_clock_div;

	sdi_config_lcd_manager(dssdev);

	/*
	 * LCLK and PCLK divisors are located in shadow registers, and we
	 * normally write them to DISPC registers when enabling the output.
	 * However, SDI uses pck-free as source clock for its PLL, and pck-free
	 * is affected by the divisors. And as we need the PLL before enabling
	 * the output, we need to write the divisors early.
	 *
	 * It seems just writing to the DISPC register is enough, and we don't
	 * need to care about the shadow register mechanism for pck-free. The
	 * exact reason for this is unknown.
	 */
<<<<<<< HEAD
	dispc_mgr_set_clock_div(dssdev->manager->id,
			&sdi.mgr_config.clock_info);

	dss_sdi_init(dssdev->phy.sdi.datapairs);
=======
	dispc_mgr_set_clock_div(out->manager->id, &sdi.mgr_config.clock_info);

	dss_sdi_init(sdi.datapairs);
>>>>>>> cd9d6f10
	r = dss_sdi_enable();
	if (r)
		goto err_sdi_enable;
	mdelay(2);

	r = dss_mgr_enable(out->manager);
	if (r)
		goto err_mgr_enable;

	return 0;

err_mgr_enable:
	dss_sdi_disable();
err_sdi_enable:
err_set_dss_clock_div:
err_calc_clock_div:
	dispc_runtime_put();
err_get_dispc:
	regulator_disable(sdi.vdds_sdi_reg);
err_reg_enable:
	omap_dss_stop_device(dssdev);
err_start_dev:
	return r;
}
EXPORT_SYMBOL(omapdss_sdi_display_enable);

void omapdss_sdi_display_disable(struct omap_dss_device *dssdev)
{
	struct omap_overlay_manager *mgr = dssdev->output->manager;

	dss_mgr_disable(mgr);

	dss_sdi_disable();

	dispc_runtime_put();

	regulator_disable(sdi.vdds_sdi_reg);

	omap_dss_stop_device(dssdev);
}
EXPORT_SYMBOL(omapdss_sdi_display_disable);

void omapdss_sdi_set_timings(struct omap_dss_device *dssdev,
		struct omap_video_timings *timings)
{
	sdi.timings = *timings;
}
EXPORT_SYMBOL(omapdss_sdi_set_timings);

void omapdss_sdi_set_datapairs(struct omap_dss_device *dssdev, int datapairs)
{
	sdi.datapairs = datapairs;
}
EXPORT_SYMBOL(omapdss_sdi_set_datapairs);

static int __init sdi_init_display(struct omap_dss_device *dssdev)
{
	DSSDBG("SDI init\n");

	if (sdi.vdds_sdi_reg == NULL) {
		struct regulator *vdds_sdi;

		vdds_sdi = dss_get_vdds_sdi();

		if (IS_ERR(vdds_sdi)) {
			DSSERR("can't get VDDS_SDI regulator\n");
			return PTR_ERR(vdds_sdi);
		}

		sdi.vdds_sdi_reg = vdds_sdi;
	}

	return 0;
}

static struct omap_dss_device * __init sdi_find_dssdev(struct platform_device *pdev)
{
	struct omap_dss_board_info *pdata = pdev->dev.platform_data;
	const char *def_disp_name = dss_get_default_display_name();
	struct omap_dss_device *def_dssdev;
	int i;

	def_dssdev = NULL;

	for (i = 0; i < pdata->num_devices; ++i) {
		struct omap_dss_device *dssdev = pdata->devices[i];

		if (dssdev->type != OMAP_DISPLAY_TYPE_SDI)
			continue;

		if (def_dssdev == NULL)
			def_dssdev = dssdev;

		if (def_disp_name != NULL &&
				strcmp(dssdev->name, def_disp_name) == 0) {
			def_dssdev = dssdev;
			break;
		}
	}

	return def_dssdev;
}

static void __init sdi_probe_pdata(struct platform_device *sdidev)
{
	struct omap_dss_device *plat_dssdev;
	struct omap_dss_device *dssdev;
	int r;

	plat_dssdev = sdi_find_dssdev(sdidev);

	if (!plat_dssdev)
		return;

	dssdev = dss_alloc_and_init_device(&sdidev->dev);
	if (!dssdev)
		return;

	dss_copy_device_pdata(dssdev, plat_dssdev);

	r = sdi_init_display(dssdev);
	if (r) {
		DSSERR("device %s init failed: %d\n", dssdev->name, r);
		dss_put_device(dssdev);
		return;
	}

	r = dss_add_device(dssdev);
	if (r) {
		DSSERR("device %s register failed: %d\n", dssdev->name, r);
		dss_put_device(dssdev);
		return;
	}
}

static void __init sdi_init_output(struct platform_device *pdev)
{
	struct omap_dss_output *out = &sdi.output;

	out->pdev = pdev;
	out->id = OMAP_DSS_OUTPUT_SDI;
	out->type = OMAP_DISPLAY_TYPE_SDI;

	dss_register_output(out);
}

static void __exit sdi_uninit_output(struct platform_device *pdev)
{
	struct omap_dss_output *out = &sdi.output;

	dss_unregister_output(out);
}

static int __init omap_sdi_probe(struct platform_device *pdev)
{
	sdi_init_output(pdev);

	sdi_probe_pdata(pdev);

	return 0;
}

static int __exit omap_sdi_remove(struct platform_device *pdev)
{
	dss_unregister_child_devices(&pdev->dev);

	sdi_uninit_output(pdev);

	return 0;
}

static struct platform_driver omap_sdi_driver = {
	.remove         = __exit_p(omap_sdi_remove),
	.driver         = {
		.name   = "omapdss_sdi",
		.owner  = THIS_MODULE,
	},
};

int __init sdi_init_platform_driver(void)
{
	return platform_driver_probe(&omap_sdi_driver, omap_sdi_probe);
}

void __exit sdi_uninit_platform_driver(void)
{
	platform_driver_unregister(&omap_sdi_driver);
}<|MERGE_RESOLUTION|>--- conflicted
+++ resolved
@@ -124,16 +124,9 @@
 	 * need to care about the shadow register mechanism for pck-free. The
 	 * exact reason for this is unknown.
 	 */
-<<<<<<< HEAD
-	dispc_mgr_set_clock_div(dssdev->manager->id,
-			&sdi.mgr_config.clock_info);
-
-	dss_sdi_init(dssdev->phy.sdi.datapairs);
-=======
 	dispc_mgr_set_clock_div(out->manager->id, &sdi.mgr_config.clock_info);
 
 	dss_sdi_init(sdi.datapairs);
->>>>>>> cd9d6f10
 	r = dss_sdi_enable();
 	if (r)
 		goto err_sdi_enable;
