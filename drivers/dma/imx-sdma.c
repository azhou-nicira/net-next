/*
 * drivers/dma/imx-sdma.c
 *
 * This file contains a driver for the Freescale Smart DMA engine
 *
 * Copyright 2010 Sascha Hauer, Pengutronix <s.hauer@pengutronix.de>
 *
 * Based on code from Freescale:
 *
 * Copyright 2004-2009 Freescale Semiconductor, Inc. All Rights Reserved.
 *
 * The code contained herein is licensed under the GNU General Public
 * License. You may obtain a copy of the GNU General Public License
 * Version 2 or later at the following locations:
 *
 * http://www.opensource.org/licenses/gpl-license.html
 * http://www.gnu.org/copyleft/gpl.html
 */

#include <linux/init.h>
#include <linux/module.h>
#include <linux/types.h>
#include <linux/bitops.h>
#include <linux/mm.h>
#include <linux/interrupt.h>
#include <linux/clk.h>
#include <linux/delay.h>
#include <linux/sched.h>
#include <linux/semaphore.h>
#include <linux/spinlock.h>
#include <linux/device.h>
#include <linux/dma-mapping.h>
#include <linux/firmware.h>
#include <linux/slab.h>
#include <linux/platform_device.h>
#include <linux/dmaengine.h>
#include <linux/of.h>
#include <linux/of_device.h>

#include <asm/irq.h>
#include <mach/sdma.h>
#include <mach/dma.h>
#include <mach/hardware.h>

#include "dmaengine.h"

/* SDMA registers */
#define SDMA_H_C0PTR		0x000
#define SDMA_H_INTR		0x004
#define SDMA_H_STATSTOP		0x008
#define SDMA_H_START		0x00c
#define SDMA_H_EVTOVR		0x010
#define SDMA_H_DSPOVR		0x014
#define SDMA_H_HOSTOVR		0x018
#define SDMA_H_EVTPEND		0x01c
#define SDMA_H_DSPENBL		0x020
#define SDMA_H_RESET		0x024
#define SDMA_H_EVTERR		0x028
#define SDMA_H_INTRMSK		0x02c
#define SDMA_H_PSW		0x030
#define SDMA_H_EVTERRDBG	0x034
#define SDMA_H_CONFIG		0x038
#define SDMA_ONCE_ENB		0x040
#define SDMA_ONCE_DATA		0x044
#define SDMA_ONCE_INSTR		0x048
#define SDMA_ONCE_STAT		0x04c
#define SDMA_ONCE_CMD		0x050
#define SDMA_EVT_MIRROR		0x054
#define SDMA_ILLINSTADDR	0x058
#define SDMA_CHN0ADDR		0x05c
#define SDMA_ONCE_RTB		0x060
#define SDMA_XTRIG_CONF1	0x070
#define SDMA_XTRIG_CONF2	0x074
#define SDMA_CHNENBL0_IMX35	0x200
#define SDMA_CHNENBL0_IMX31	0x080
#define SDMA_CHNPRI_0		0x100

/*
 * Buffer descriptor status values.
 */
#define BD_DONE  0x01
#define BD_WRAP  0x02
#define BD_CONT  0x04
#define BD_INTR  0x08
#define BD_RROR  0x10
#define BD_LAST  0x20
#define BD_EXTD  0x80

/*
 * Data Node descriptor status values.
 */
#define DND_END_OF_FRAME  0x80
#define DND_END_OF_XFER   0x40
#define DND_DONE          0x20
#define DND_UNUSED        0x01

/*
 * IPCV2 descriptor status values.
 */
#define BD_IPCV2_END_OF_FRAME  0x40

#define IPCV2_MAX_NODES        50
/*
 * Error bit set in the CCB status field by the SDMA,
 * in setbd routine, in case of a transfer error
 */
#define DATA_ERROR  0x10000000

/*
 * Buffer descriptor commands.
 */
#define C0_ADDR             0x01
#define C0_LOAD             0x02
#define C0_DUMP             0x03
#define C0_SETCTX           0x07
#define C0_GETCTX           0x03
#define C0_SETDM            0x01
#define C0_SETPM            0x04
#define C0_GETDM            0x02
#define C0_GETPM            0x08
/*
 * Change endianness indicator in the BD command field
 */
#define CHANGE_ENDIANNESS   0x80

/*
 * Mode/Count of data node descriptors - IPCv2
 */
struct sdma_mode_count {
	u32 count   : 16; /* size of the buffer pointed by this BD */
	u32 status  :  8; /* E,R,I,C,W,D status bits stored here */
	u32 command :  8; /* command mostlky used for channel 0 */
};

/*
 * Buffer descriptor
 */
struct sdma_buffer_descriptor {
	struct sdma_mode_count  mode;
	u32 buffer_addr;	/* address of the buffer described */
	u32 ext_buffer_addr;	/* extended buffer address */
} __attribute__ ((packed));

/**
 * struct sdma_channel_control - Channel control Block
 *
 * @current_bd_ptr	current buffer descriptor processed
 * @base_bd_ptr		first element of buffer descriptor array
 * @unused		padding. The SDMA engine expects an array of 128 byte
 *			control blocks
 */
struct sdma_channel_control {
	u32 current_bd_ptr;
	u32 base_bd_ptr;
	u32 unused[2];
} __attribute__ ((packed));

/**
 * struct sdma_state_registers - SDMA context for a channel
 *
 * @pc:		program counter
 * @t:		test bit: status of arithmetic & test instruction
 * @rpc:	return program counter
 * @sf:		source fault while loading data
 * @spc:	loop start program counter
 * @df:		destination fault while storing data
 * @epc:	loop end program counter
 * @lm:		loop mode
 */
struct sdma_state_registers {
	u32 pc     :14;
	u32 unused1: 1;
	u32 t      : 1;
	u32 rpc    :14;
	u32 unused0: 1;
	u32 sf     : 1;
	u32 spc    :14;
	u32 unused2: 1;
	u32 df     : 1;
	u32 epc    :14;
	u32 lm     : 2;
} __attribute__ ((packed));

/**
 * struct sdma_context_data - sdma context specific to a channel
 *
 * @channel_state:	channel state bits
 * @gReg:		general registers
 * @mda:		burst dma destination address register
 * @msa:		burst dma source address register
 * @ms:			burst dma status register
 * @md:			burst dma data register
 * @pda:		peripheral dma destination address register
 * @psa:		peripheral dma source address register
 * @ps:			peripheral dma status register
 * @pd:			peripheral dma data register
 * @ca:			CRC polynomial register
 * @cs:			CRC accumulator register
 * @dda:		dedicated core destination address register
 * @dsa:		dedicated core source address register
 * @ds:			dedicated core status register
 * @dd:			dedicated core data register
 */
struct sdma_context_data {
	struct sdma_state_registers  channel_state;
	u32  gReg[8];
	u32  mda;
	u32  msa;
	u32  ms;
	u32  md;
	u32  pda;
	u32  psa;
	u32  ps;
	u32  pd;
	u32  ca;
	u32  cs;
	u32  dda;
	u32  dsa;
	u32  ds;
	u32  dd;
	u32  scratch0;
	u32  scratch1;
	u32  scratch2;
	u32  scratch3;
	u32  scratch4;
	u32  scratch5;
	u32  scratch6;
	u32  scratch7;
} __attribute__ ((packed));

#define NUM_BD (int)(PAGE_SIZE / sizeof(struct sdma_buffer_descriptor))

struct sdma_engine;

/**
 * struct sdma_channel - housekeeping for a SDMA channel
 *
 * @sdma		pointer to the SDMA engine for this channel
 * @channel		the channel number, matches dmaengine chan_id + 1
 * @direction		transfer type. Needed for setting SDMA script
 * @peripheral_type	Peripheral type. Needed for setting SDMA script
 * @event_id0		aka dma request line
 * @event_id1		for channels that use 2 events
 * @word_size		peripheral access size
 * @buf_tail		ID of the buffer that was processed
 * @done		channel completion
 * @num_bd		max NUM_BD. number of descriptors currently handling
 */
struct sdma_channel {
	struct sdma_engine		*sdma;
	unsigned int			channel;
	enum dma_transfer_direction		direction;
	enum sdma_peripheral_type	peripheral_type;
	unsigned int			event_id0;
	unsigned int			event_id1;
	enum dma_slave_buswidth		word_size;
	unsigned int			buf_tail;
	struct completion		done;
	unsigned int			num_bd;
	struct sdma_buffer_descriptor	*bd;
	dma_addr_t			bd_phys;
	unsigned int			pc_from_device, pc_to_device;
	unsigned long			flags;
	dma_addr_t			per_address;
	unsigned long			event_mask[2];
	unsigned long			watermark_level;
	u32				shp_addr, per_addr;
	struct dma_chan			chan;
	spinlock_t			lock;
	struct dma_async_tx_descriptor	desc;
	enum dma_status			status;
	unsigned int			chn_count;
	unsigned int			chn_real_count;
	struct tasklet_struct		tasklet;
};

#define IMX_DMA_SG_LOOP		BIT(0)

#define MAX_DMA_CHANNELS 32
#define MXC_SDMA_DEFAULT_PRIORITY 1
#define MXC_SDMA_MIN_PRIORITY 1
#define MXC_SDMA_MAX_PRIORITY 7

#define SDMA_FIRMWARE_MAGIC 0x414d4453

/**
 * struct sdma_firmware_header - Layout of the firmware image
 *
 * @magic		"SDMA"
 * @version_major	increased whenever layout of struct sdma_script_start_addrs
 *			changes.
 * @version_minor	firmware minor version (for binary compatible changes)
 * @script_addrs_start	offset of struct sdma_script_start_addrs in this image
 * @num_script_addrs	Number of script addresses in this image
 * @ram_code_start	offset of SDMA ram image in this firmware image
 * @ram_code_size	size of SDMA ram image
 * @script_addrs	Stores the start address of the SDMA scripts
 *			(in SDMA memory space)
 */
struct sdma_firmware_header {
	u32	magic;
	u32	version_major;
	u32	version_minor;
	u32	script_addrs_start;
	u32	num_script_addrs;
	u32	ram_code_start;
	u32	ram_code_size;
};

enum sdma_devtype {
	IMX31_SDMA,	/* runs on i.mx31 */
	IMX35_SDMA,	/* runs on i.mx35 and later */
};

struct sdma_engine {
	struct device			*dev;
	struct device_dma_parameters	dma_parms;
	struct sdma_channel		channel[MAX_DMA_CHANNELS];
	struct sdma_channel_control	*channel_control;
	void __iomem			*regs;
	enum sdma_devtype		devtype;
	unsigned int			num_events;
	struct sdma_context_data	*context;
	dma_addr_t			context_phys;
	struct dma_device		dma_device;
<<<<<<< HEAD
	struct clk			*clk;
	spinlock_t			channel_0_lock;
=======
	struct clk			*clk_ipg;
	struct clk			*clk_ahb;
	struct mutex			channel_0_lock;
>>>>>>> 3c0dec5f
	struct sdma_script_start_addrs	*script_addrs;
};

static struct platform_device_id sdma_devtypes[] = {
	{
		.name = "imx31-sdma",
		.driver_data = IMX31_SDMA,
	}, {
		.name = "imx35-sdma",
		.driver_data = IMX35_SDMA,
	}, {
		/* sentinel */
	}
};
MODULE_DEVICE_TABLE(platform, sdma_devtypes);

static const struct of_device_id sdma_dt_ids[] = {
	{ .compatible = "fsl,imx31-sdma", .data = &sdma_devtypes[IMX31_SDMA], },
	{ .compatible = "fsl,imx35-sdma", .data = &sdma_devtypes[IMX35_SDMA], },
	{ /* sentinel */ }
};
MODULE_DEVICE_TABLE(of, sdma_dt_ids);

#define SDMA_H_CONFIG_DSPDMA	BIT(12) /* indicates if the DSPDMA is used */
#define SDMA_H_CONFIG_RTD_PINS	BIT(11) /* indicates if Real-Time Debug pins are enabled */
#define SDMA_H_CONFIG_ACR	BIT(4)  /* indicates if AHB freq /core freq = 2 or 1 */
#define SDMA_H_CONFIG_CSM	(3)       /* indicates which context switch mode is selected*/

static inline u32 chnenbl_ofs(struct sdma_engine *sdma, unsigned int event)
{
	u32 chnenbl0 = (sdma->devtype == IMX31_SDMA ? SDMA_CHNENBL0_IMX31 :
						      SDMA_CHNENBL0_IMX35);
	return chnenbl0 + event * 4;
}

static int sdma_config_ownership(struct sdma_channel *sdmac,
		bool event_override, bool mcu_override, bool dsp_override)
{
	struct sdma_engine *sdma = sdmac->sdma;
	int channel = sdmac->channel;
	unsigned long evt, mcu, dsp;

	if (event_override && mcu_override && dsp_override)
		return -EINVAL;

	evt = readl_relaxed(sdma->regs + SDMA_H_EVTOVR);
	mcu = readl_relaxed(sdma->regs + SDMA_H_HOSTOVR);
	dsp = readl_relaxed(sdma->regs + SDMA_H_DSPOVR);

	if (dsp_override)
		__clear_bit(channel, &dsp);
	else
		__set_bit(channel, &dsp);

	if (event_override)
		__clear_bit(channel, &evt);
	else
		__set_bit(channel, &evt);

	if (mcu_override)
		__clear_bit(channel, &mcu);
	else
		__set_bit(channel, &mcu);

	writel_relaxed(evt, sdma->regs + SDMA_H_EVTOVR);
	writel_relaxed(mcu, sdma->regs + SDMA_H_HOSTOVR);
	writel_relaxed(dsp, sdma->regs + SDMA_H_DSPOVR);

	return 0;
}

static void sdma_enable_channel(struct sdma_engine *sdma, int channel)
{
	writel(BIT(channel), sdma->regs + SDMA_H_START);
}

/*
 * sdma_run_channel0 - run a channel and wait till it's done
 */
static int sdma_run_channel0(struct sdma_engine *sdma)
{
	int ret;
	unsigned long timeout = 500;

	sdma_enable_channel(sdma, 0);

	while (!(ret = readl_relaxed(sdma->regs + SDMA_H_INTR) & 1)) {
		if (timeout-- <= 0)
			break;
		udelay(1);
	}

	if (ret) {
		/* Clear the interrupt status */
		writel_relaxed(ret, sdma->regs + SDMA_H_INTR);
	} else {
		dev_err(sdma->dev, "Timeout waiting for CH0 ready\n");
	}

	return ret ? 0 : -ETIMEDOUT;
}

static int sdma_load_script(struct sdma_engine *sdma, void *buf, int size,
		u32 address)
{
	struct sdma_buffer_descriptor *bd0 = sdma->channel[0].bd;
	void *buf_virt;
	dma_addr_t buf_phys;
	int ret;
	unsigned long flags;

	buf_virt = dma_alloc_coherent(NULL,
			size,
			&buf_phys, GFP_KERNEL);
	if (!buf_virt) {
		return -ENOMEM;
	}

	spin_lock_irqsave(&sdma->channel_0_lock, flags);

	bd0->mode.command = C0_SETPM;
	bd0->mode.status = BD_DONE | BD_INTR | BD_WRAP | BD_EXTD;
	bd0->mode.count = size / 2;
	bd0->buffer_addr = buf_phys;
	bd0->ext_buffer_addr = address;

	memcpy(buf_virt, buf, size);

	ret = sdma_run_channel0(sdma);

	spin_unlock_irqrestore(&sdma->channel_0_lock, flags);

	dma_free_coherent(NULL, size, buf_virt, buf_phys);

	return ret;
}

static void sdma_event_enable(struct sdma_channel *sdmac, unsigned int event)
{
	struct sdma_engine *sdma = sdmac->sdma;
	int channel = sdmac->channel;
	unsigned long val;
	u32 chnenbl = chnenbl_ofs(sdma, event);

	val = readl_relaxed(sdma->regs + chnenbl);
	__set_bit(channel, &val);
	writel_relaxed(val, sdma->regs + chnenbl);
}

static void sdma_event_disable(struct sdma_channel *sdmac, unsigned int event)
{
	struct sdma_engine *sdma = sdmac->sdma;
	int channel = sdmac->channel;
	u32 chnenbl = chnenbl_ofs(sdma, event);
	unsigned long val;

	val = readl_relaxed(sdma->regs + chnenbl);
	__clear_bit(channel, &val);
	writel_relaxed(val, sdma->regs + chnenbl);
}

static void sdma_handle_channel_loop(struct sdma_channel *sdmac)
{
	struct sdma_buffer_descriptor *bd;

	/*
	 * loop mode. Iterate over descriptors, re-setup them and
	 * call callback function.
	 */
	while (1) {
		bd = &sdmac->bd[sdmac->buf_tail];

		if (bd->mode.status & BD_DONE)
			break;

		if (bd->mode.status & BD_RROR)
			sdmac->status = DMA_ERROR;
		else
			sdmac->status = DMA_IN_PROGRESS;

		bd->mode.status |= BD_DONE;
		sdmac->buf_tail++;
		sdmac->buf_tail %= sdmac->num_bd;

		if (sdmac->desc.callback)
			sdmac->desc.callback(sdmac->desc.callback_param);
	}
}

static void mxc_sdma_handle_channel_normal(struct sdma_channel *sdmac)
{
	struct sdma_buffer_descriptor *bd;
	int i, error = 0;

	sdmac->chn_real_count = 0;
	/*
	 * non loop mode. Iterate over all descriptors, collect
	 * errors and call callback function
	 */
	for (i = 0; i < sdmac->num_bd; i++) {
		bd = &sdmac->bd[i];

		 if (bd->mode.status & (BD_DONE | BD_RROR))
			error = -EIO;
		 sdmac->chn_real_count += bd->mode.count;
	}

	if (error)
		sdmac->status = DMA_ERROR;
	else
		sdmac->status = DMA_SUCCESS;

	dma_cookie_complete(&sdmac->desc);
	if (sdmac->desc.callback)
		sdmac->desc.callback(sdmac->desc.callback_param);
}

static void sdma_tasklet(unsigned long data)
{
	struct sdma_channel *sdmac = (struct sdma_channel *) data;

	complete(&sdmac->done);

	if (sdmac->flags & IMX_DMA_SG_LOOP)
		sdma_handle_channel_loop(sdmac);
	else
		mxc_sdma_handle_channel_normal(sdmac);
}

static irqreturn_t sdma_int_handler(int irq, void *dev_id)
{
	struct sdma_engine *sdma = dev_id;
	unsigned long stat;

	stat = readl_relaxed(sdma->regs + SDMA_H_INTR);
	/* not interested in channel 0 interrupts */
	stat &= ~1;
	writel_relaxed(stat, sdma->regs + SDMA_H_INTR);

	while (stat) {
		int channel = fls(stat) - 1;
		struct sdma_channel *sdmac = &sdma->channel[channel];

		tasklet_schedule(&sdmac->tasklet);

		__clear_bit(channel, &stat);
	}

	return IRQ_HANDLED;
}

/*
 * sets the pc of SDMA script according to the peripheral type
 */
static void sdma_get_pc(struct sdma_channel *sdmac,
		enum sdma_peripheral_type peripheral_type)
{
	struct sdma_engine *sdma = sdmac->sdma;
	int per_2_emi = 0, emi_2_per = 0;
	/*
	 * These are needed once we start to support transfers between
	 * two peripherals or memory-to-memory transfers
	 */
	int per_2_per = 0, emi_2_emi = 0;

	sdmac->pc_from_device = 0;
	sdmac->pc_to_device = 0;

	switch (peripheral_type) {
	case IMX_DMATYPE_MEMORY:
		emi_2_emi = sdma->script_addrs->ap_2_ap_addr;
		break;
	case IMX_DMATYPE_DSP:
		emi_2_per = sdma->script_addrs->bp_2_ap_addr;
		per_2_emi = sdma->script_addrs->ap_2_bp_addr;
		break;
	case IMX_DMATYPE_FIRI:
		per_2_emi = sdma->script_addrs->firi_2_mcu_addr;
		emi_2_per = sdma->script_addrs->mcu_2_firi_addr;
		break;
	case IMX_DMATYPE_UART:
		per_2_emi = sdma->script_addrs->uart_2_mcu_addr;
		emi_2_per = sdma->script_addrs->mcu_2_app_addr;
		break;
	case IMX_DMATYPE_UART_SP:
		per_2_emi = sdma->script_addrs->uartsh_2_mcu_addr;
		emi_2_per = sdma->script_addrs->mcu_2_shp_addr;
		break;
	case IMX_DMATYPE_ATA:
		per_2_emi = sdma->script_addrs->ata_2_mcu_addr;
		emi_2_per = sdma->script_addrs->mcu_2_ata_addr;
		break;
	case IMX_DMATYPE_CSPI:
	case IMX_DMATYPE_EXT:
	case IMX_DMATYPE_SSI:
		per_2_emi = sdma->script_addrs->app_2_mcu_addr;
		emi_2_per = sdma->script_addrs->mcu_2_app_addr;
		break;
	case IMX_DMATYPE_SSI_SP:
	case IMX_DMATYPE_MMC:
	case IMX_DMATYPE_SDHC:
	case IMX_DMATYPE_CSPI_SP:
	case IMX_DMATYPE_ESAI:
	case IMX_DMATYPE_MSHC_SP:
		per_2_emi = sdma->script_addrs->shp_2_mcu_addr;
		emi_2_per = sdma->script_addrs->mcu_2_shp_addr;
		break;
	case IMX_DMATYPE_ASRC:
		per_2_emi = sdma->script_addrs->asrc_2_mcu_addr;
		emi_2_per = sdma->script_addrs->asrc_2_mcu_addr;
		per_2_per = sdma->script_addrs->per_2_per_addr;
		break;
	case IMX_DMATYPE_MSHC:
		per_2_emi = sdma->script_addrs->mshc_2_mcu_addr;
		emi_2_per = sdma->script_addrs->mcu_2_mshc_addr;
		break;
	case IMX_DMATYPE_CCM:
		per_2_emi = sdma->script_addrs->dptc_dvfs_addr;
		break;
	case IMX_DMATYPE_SPDIF:
		per_2_emi = sdma->script_addrs->spdif_2_mcu_addr;
		emi_2_per = sdma->script_addrs->mcu_2_spdif_addr;
		break;
	case IMX_DMATYPE_IPU_MEMORY:
		emi_2_per = sdma->script_addrs->ext_mem_2_ipu_addr;
		break;
	default:
		break;
	}

	sdmac->pc_from_device = per_2_emi;
	sdmac->pc_to_device = emi_2_per;
}

static int sdma_load_context(struct sdma_channel *sdmac)
{
	struct sdma_engine *sdma = sdmac->sdma;
	int channel = sdmac->channel;
	int load_address;
	struct sdma_context_data *context = sdma->context;
	struct sdma_buffer_descriptor *bd0 = sdma->channel[0].bd;
	int ret;
	unsigned long flags;

	if (sdmac->direction == DMA_DEV_TO_MEM) {
		load_address = sdmac->pc_from_device;
	} else {
		load_address = sdmac->pc_to_device;
	}

	if (load_address < 0)
		return load_address;

	dev_dbg(sdma->dev, "load_address = %d\n", load_address);
	dev_dbg(sdma->dev, "wml = 0x%08x\n", (u32)sdmac->watermark_level);
	dev_dbg(sdma->dev, "shp_addr = 0x%08x\n", sdmac->shp_addr);
	dev_dbg(sdma->dev, "per_addr = 0x%08x\n", sdmac->per_addr);
	dev_dbg(sdma->dev, "event_mask0 = 0x%08x\n", (u32)sdmac->event_mask[0]);
	dev_dbg(sdma->dev, "event_mask1 = 0x%08x\n", (u32)sdmac->event_mask[1]);

	spin_lock_irqsave(&sdma->channel_0_lock, flags);

	memset(context, 0, sizeof(*context));
	context->channel_state.pc = load_address;

	/* Send by context the event mask,base address for peripheral
	 * and watermark level
	 */
	context->gReg[0] = sdmac->event_mask[1];
	context->gReg[1] = sdmac->event_mask[0];
	context->gReg[2] = sdmac->per_addr;
	context->gReg[6] = sdmac->shp_addr;
	context->gReg[7] = sdmac->watermark_level;

	bd0->mode.command = C0_SETDM;
	bd0->mode.status = BD_DONE | BD_INTR | BD_WRAP | BD_EXTD;
	bd0->mode.count = sizeof(*context) / 4;
	bd0->buffer_addr = sdma->context_phys;
	bd0->ext_buffer_addr = 2048 + (sizeof(*context) / 4) * channel;
	ret = sdma_run_channel0(sdma);

	spin_unlock_irqrestore(&sdma->channel_0_lock, flags);

	return ret;
}

static void sdma_disable_channel(struct sdma_channel *sdmac)
{
	struct sdma_engine *sdma = sdmac->sdma;
	int channel = sdmac->channel;

	writel_relaxed(BIT(channel), sdma->regs + SDMA_H_STATSTOP);
	sdmac->status = DMA_ERROR;
}

static int sdma_config_channel(struct sdma_channel *sdmac)
{
	int ret;

	sdma_disable_channel(sdmac);

	sdmac->event_mask[0] = 0;
	sdmac->event_mask[1] = 0;
	sdmac->shp_addr = 0;
	sdmac->per_addr = 0;

	if (sdmac->event_id0) {
		if (sdmac->event_id0 >= sdmac->sdma->num_events)
			return -EINVAL;
		sdma_event_enable(sdmac, sdmac->event_id0);
	}

	switch (sdmac->peripheral_type) {
	case IMX_DMATYPE_DSP:
		sdma_config_ownership(sdmac, false, true, true);
		break;
	case IMX_DMATYPE_MEMORY:
		sdma_config_ownership(sdmac, false, true, false);
		break;
	default:
		sdma_config_ownership(sdmac, true, true, false);
		break;
	}

	sdma_get_pc(sdmac, sdmac->peripheral_type);

	if ((sdmac->peripheral_type != IMX_DMATYPE_MEMORY) &&
			(sdmac->peripheral_type != IMX_DMATYPE_DSP)) {
		/* Handle multiple event channels differently */
		if (sdmac->event_id1) {
			sdmac->event_mask[1] = BIT(sdmac->event_id1 % 32);
			if (sdmac->event_id1 > 31)
				__set_bit(31, &sdmac->watermark_level);
			sdmac->event_mask[0] = BIT(sdmac->event_id0 % 32);
			if (sdmac->event_id0 > 31)
				__set_bit(30, &sdmac->watermark_level);
		} else {
			__set_bit(sdmac->event_id0, sdmac->event_mask);
		}
		/* Watermark Level */
		sdmac->watermark_level |= sdmac->watermark_level;
		/* Address */
		sdmac->shp_addr = sdmac->per_address;
	} else {
		sdmac->watermark_level = 0; /* FIXME: M3_BASE_ADDRESS */
	}

	ret = sdma_load_context(sdmac);

	return ret;
}

static int sdma_set_channel_priority(struct sdma_channel *sdmac,
		unsigned int priority)
{
	struct sdma_engine *sdma = sdmac->sdma;
	int channel = sdmac->channel;

	if (priority < MXC_SDMA_MIN_PRIORITY
	    || priority > MXC_SDMA_MAX_PRIORITY) {
		return -EINVAL;
	}

	writel_relaxed(priority, sdma->regs + SDMA_CHNPRI_0 + 4 * channel);

	return 0;
}

static int sdma_request_channel(struct sdma_channel *sdmac)
{
	struct sdma_engine *sdma = sdmac->sdma;
	int channel = sdmac->channel;
	int ret = -EBUSY;

	sdmac->bd = dma_alloc_coherent(NULL, PAGE_SIZE, &sdmac->bd_phys, GFP_KERNEL);
	if (!sdmac->bd) {
		ret = -ENOMEM;
		goto out;
	}

	memset(sdmac->bd, 0, PAGE_SIZE);

	sdma->channel_control[channel].base_bd_ptr = sdmac->bd_phys;
	sdma->channel_control[channel].current_bd_ptr = sdmac->bd_phys;

	sdma_set_channel_priority(sdmac, MXC_SDMA_DEFAULT_PRIORITY);

	init_completion(&sdmac->done);

	sdmac->buf_tail = 0;

	return 0;
out:

	return ret;
}

static struct sdma_channel *to_sdma_chan(struct dma_chan *chan)
{
	return container_of(chan, struct sdma_channel, chan);
}

static dma_cookie_t sdma_tx_submit(struct dma_async_tx_descriptor *tx)
{
	unsigned long flags;
	struct sdma_channel *sdmac = to_sdma_chan(tx->chan);
	dma_cookie_t cookie;

	spin_lock_irqsave(&sdmac->lock, flags);

	cookie = dma_cookie_assign(tx);

	spin_unlock_irqrestore(&sdmac->lock, flags);

	return cookie;
}

static int sdma_alloc_chan_resources(struct dma_chan *chan)
{
	struct sdma_channel *sdmac = to_sdma_chan(chan);
	struct imx_dma_data *data = chan->private;
	int prio, ret;

	if (!data)
		return -EINVAL;

	switch (data->priority) {
	case DMA_PRIO_HIGH:
		prio = 3;
		break;
	case DMA_PRIO_MEDIUM:
		prio = 2;
		break;
	case DMA_PRIO_LOW:
	default:
		prio = 1;
		break;
	}

	sdmac->peripheral_type = data->peripheral_type;
	sdmac->event_id0 = data->dma_request;

	clk_enable(sdmac->sdma->clk_ipg);
	clk_enable(sdmac->sdma->clk_ahb);

	ret = sdma_request_channel(sdmac);
	if (ret)
		return ret;

	ret = sdma_set_channel_priority(sdmac, prio);
	if (ret)
		return ret;

	dma_async_tx_descriptor_init(&sdmac->desc, chan);
	sdmac->desc.tx_submit = sdma_tx_submit;
	/* txd.flags will be overwritten in prep funcs */
	sdmac->desc.flags = DMA_CTRL_ACK;

	return 0;
}

static void sdma_free_chan_resources(struct dma_chan *chan)
{
	struct sdma_channel *sdmac = to_sdma_chan(chan);
	struct sdma_engine *sdma = sdmac->sdma;

	sdma_disable_channel(sdmac);

	if (sdmac->event_id0)
		sdma_event_disable(sdmac, sdmac->event_id0);
	if (sdmac->event_id1)
		sdma_event_disable(sdmac, sdmac->event_id1);

	sdmac->event_id0 = 0;
	sdmac->event_id1 = 0;

	sdma_set_channel_priority(sdmac, 0);

	dma_free_coherent(NULL, PAGE_SIZE, sdmac->bd, sdmac->bd_phys);

	clk_disable(sdma->clk_ipg);
	clk_disable(sdma->clk_ahb);
}

static struct dma_async_tx_descriptor *sdma_prep_slave_sg(
		struct dma_chan *chan, struct scatterlist *sgl,
		unsigned int sg_len, enum dma_transfer_direction direction,
		unsigned long flags, void *context)
{
	struct sdma_channel *sdmac = to_sdma_chan(chan);
	struct sdma_engine *sdma = sdmac->sdma;
	int ret, i, count;
	int channel = sdmac->channel;
	struct scatterlist *sg;

	if (sdmac->status == DMA_IN_PROGRESS)
		return NULL;
	sdmac->status = DMA_IN_PROGRESS;

	sdmac->flags = 0;

	dev_dbg(sdma->dev, "setting up %d entries for channel %d.\n",
			sg_len, channel);

	sdmac->direction = direction;
	ret = sdma_load_context(sdmac);
	if (ret)
		goto err_out;

	if (sg_len > NUM_BD) {
		dev_err(sdma->dev, "SDMA channel %d: maximum number of sg exceeded: %d > %d\n",
				channel, sg_len, NUM_BD);
		ret = -EINVAL;
		goto err_out;
	}

	sdmac->chn_count = 0;
	for_each_sg(sgl, sg, sg_len, i) {
		struct sdma_buffer_descriptor *bd = &sdmac->bd[i];
		int param;

		bd->buffer_addr = sg->dma_address;

		count = sg_dma_len(sg);

		if (count > 0xffff) {
			dev_err(sdma->dev, "SDMA channel %d: maximum bytes for sg entry exceeded: %d > %d\n",
					channel, count, 0xffff);
			ret = -EINVAL;
			goto err_out;
		}

		bd->mode.count = count;
		sdmac->chn_count += count;

		if (sdmac->word_size > DMA_SLAVE_BUSWIDTH_4_BYTES) {
			ret =  -EINVAL;
			goto err_out;
		}

		switch (sdmac->word_size) {
		case DMA_SLAVE_BUSWIDTH_4_BYTES:
			bd->mode.command = 0;
			if (count & 3 || sg->dma_address & 3)
				return NULL;
			break;
		case DMA_SLAVE_BUSWIDTH_2_BYTES:
			bd->mode.command = 2;
			if (count & 1 || sg->dma_address & 1)
				return NULL;
			break;
		case DMA_SLAVE_BUSWIDTH_1_BYTE:
			bd->mode.command = 1;
			break;
		default:
			return NULL;
		}

		param = BD_DONE | BD_EXTD | BD_CONT;

		if (i + 1 == sg_len) {
			param |= BD_INTR;
			param |= BD_LAST;
			param &= ~BD_CONT;
		}

		dev_dbg(sdma->dev, "entry %d: count: %d dma: 0x%08x %s%s\n",
				i, count, sg->dma_address,
				param & BD_WRAP ? "wrap" : "",
				param & BD_INTR ? " intr" : "");

		bd->mode.status = param;
	}

	sdmac->num_bd = sg_len;
	sdma->channel_control[channel].current_bd_ptr = sdmac->bd_phys;

	return &sdmac->desc;
err_out:
	sdmac->status = DMA_ERROR;
	return NULL;
}

static struct dma_async_tx_descriptor *sdma_prep_dma_cyclic(
		struct dma_chan *chan, dma_addr_t dma_addr, size_t buf_len,
		size_t period_len, enum dma_transfer_direction direction,
		void *context)
{
	struct sdma_channel *sdmac = to_sdma_chan(chan);
	struct sdma_engine *sdma = sdmac->sdma;
	int num_periods = buf_len / period_len;
	int channel = sdmac->channel;
	int ret, i = 0, buf = 0;

	dev_dbg(sdma->dev, "%s channel: %d\n", __func__, channel);

	if (sdmac->status == DMA_IN_PROGRESS)
		return NULL;

	sdmac->status = DMA_IN_PROGRESS;

	sdmac->flags |= IMX_DMA_SG_LOOP;
	sdmac->direction = direction;
	ret = sdma_load_context(sdmac);
	if (ret)
		goto err_out;

	if (num_periods > NUM_BD) {
		dev_err(sdma->dev, "SDMA channel %d: maximum number of sg exceeded: %d > %d\n",
				channel, num_periods, NUM_BD);
		goto err_out;
	}

	if (period_len > 0xffff) {
		dev_err(sdma->dev, "SDMA channel %d: maximum period size exceeded: %d > %d\n",
				channel, period_len, 0xffff);
		goto err_out;
	}

	while (buf < buf_len) {
		struct sdma_buffer_descriptor *bd = &sdmac->bd[i];
		int param;

		bd->buffer_addr = dma_addr;

		bd->mode.count = period_len;

		if (sdmac->word_size > DMA_SLAVE_BUSWIDTH_4_BYTES)
			goto err_out;
		if (sdmac->word_size == DMA_SLAVE_BUSWIDTH_4_BYTES)
			bd->mode.command = 0;
		else
			bd->mode.command = sdmac->word_size;

		param = BD_DONE | BD_EXTD | BD_CONT | BD_INTR;
		if (i + 1 == num_periods)
			param |= BD_WRAP;

		dev_dbg(sdma->dev, "entry %d: count: %d dma: 0x%08x %s%s\n",
				i, period_len, dma_addr,
				param & BD_WRAP ? "wrap" : "",
				param & BD_INTR ? " intr" : "");

		bd->mode.status = param;

		dma_addr += period_len;
		buf += period_len;

		i++;
	}

	sdmac->num_bd = num_periods;
	sdma->channel_control[channel].current_bd_ptr = sdmac->bd_phys;

	return &sdmac->desc;
err_out:
	sdmac->status = DMA_ERROR;
	return NULL;
}

static int sdma_control(struct dma_chan *chan, enum dma_ctrl_cmd cmd,
		unsigned long arg)
{
	struct sdma_channel *sdmac = to_sdma_chan(chan);
	struct dma_slave_config *dmaengine_cfg = (void *)arg;

	switch (cmd) {
	case DMA_TERMINATE_ALL:
		sdma_disable_channel(sdmac);
		return 0;
	case DMA_SLAVE_CONFIG:
		if (dmaengine_cfg->direction == DMA_DEV_TO_MEM) {
			sdmac->per_address = dmaengine_cfg->src_addr;
			sdmac->watermark_level = dmaengine_cfg->src_maxburst *
						dmaengine_cfg->src_addr_width;
			sdmac->word_size = dmaengine_cfg->src_addr_width;
		} else {
			sdmac->per_address = dmaengine_cfg->dst_addr;
			sdmac->watermark_level = dmaengine_cfg->dst_maxburst *
						dmaengine_cfg->dst_addr_width;
			sdmac->word_size = dmaengine_cfg->dst_addr_width;
		}
		sdmac->direction = dmaengine_cfg->direction;
		return sdma_config_channel(sdmac);
	default:
		return -ENOSYS;
	}

	return -EINVAL;
}

static enum dma_status sdma_tx_status(struct dma_chan *chan,
					    dma_cookie_t cookie,
					    struct dma_tx_state *txstate)
{
	struct sdma_channel *sdmac = to_sdma_chan(chan);
	dma_cookie_t last_used;

	last_used = chan->cookie;

	dma_set_tx_state(txstate, chan->completed_cookie, last_used,
			sdmac->chn_count - sdmac->chn_real_count);

	return sdmac->status;
}

static void sdma_issue_pending(struct dma_chan *chan)
{
	struct sdma_channel *sdmac = to_sdma_chan(chan);
	struct sdma_engine *sdma = sdmac->sdma;

	if (sdmac->status == DMA_IN_PROGRESS)
		sdma_enable_channel(sdma, sdmac->channel);
}

#define SDMA_SCRIPT_ADDRS_ARRAY_SIZE_V1	34

static void sdma_add_scripts(struct sdma_engine *sdma,
		const struct sdma_script_start_addrs *addr)
{
	s32 *addr_arr = (u32 *)addr;
	s32 *saddr_arr = (u32 *)sdma->script_addrs;
	int i;

	for (i = 0; i < SDMA_SCRIPT_ADDRS_ARRAY_SIZE_V1; i++)
		if (addr_arr[i] > 0)
			saddr_arr[i] = addr_arr[i];
}

static void sdma_load_firmware(const struct firmware *fw, void *context)
{
	struct sdma_engine *sdma = context;
	const struct sdma_firmware_header *header;
	const struct sdma_script_start_addrs *addr;
	unsigned short *ram_code;

	if (!fw) {
		dev_err(sdma->dev, "firmware not found\n");
		return;
	}

	if (fw->size < sizeof(*header))
		goto err_firmware;

	header = (struct sdma_firmware_header *)fw->data;

	if (header->magic != SDMA_FIRMWARE_MAGIC)
		goto err_firmware;
	if (header->ram_code_start + header->ram_code_size > fw->size)
		goto err_firmware;

	addr = (void *)header + header->script_addrs_start;
	ram_code = (void *)header + header->ram_code_start;

	clk_enable(sdma->clk_ipg);
	clk_enable(sdma->clk_ahb);
	/* download the RAM image for SDMA */
	sdma_load_script(sdma, ram_code,
			header->ram_code_size,
			addr->ram_code_start_addr);
	clk_disable(sdma->clk_ipg);
	clk_disable(sdma->clk_ahb);

	sdma_add_scripts(sdma, addr);

	dev_info(sdma->dev, "loaded firmware %d.%d\n",
			header->version_major,
			header->version_minor);

err_firmware:
	release_firmware(fw);
}

static int __init sdma_get_firmware(struct sdma_engine *sdma,
		const char *fw_name)
{
	int ret;

	ret = request_firmware_nowait(THIS_MODULE,
			FW_ACTION_HOTPLUG, fw_name, sdma->dev,
			GFP_KERNEL, sdma, sdma_load_firmware);

	return ret;
}

static int __init sdma_init(struct sdma_engine *sdma)
{
	int i, ret;
	dma_addr_t ccb_phys;

	switch (sdma->devtype) {
	case IMX31_SDMA:
		sdma->num_events = 32;
		break;
	case IMX35_SDMA:
		sdma->num_events = 48;
		break;
	default:
		dev_err(sdma->dev, "Unknown sdma type %d. aborting\n",
			sdma->devtype);
		return -ENODEV;
	}

	clk_enable(sdma->clk_ipg);
	clk_enable(sdma->clk_ahb);

	/* Be sure SDMA has not started yet */
	writel_relaxed(0, sdma->regs + SDMA_H_C0PTR);

	sdma->channel_control = dma_alloc_coherent(NULL,
			MAX_DMA_CHANNELS * sizeof (struct sdma_channel_control) +
			sizeof(struct sdma_context_data),
			&ccb_phys, GFP_KERNEL);

	if (!sdma->channel_control) {
		ret = -ENOMEM;
		goto err_dma_alloc;
	}

	sdma->context = (void *)sdma->channel_control +
		MAX_DMA_CHANNELS * sizeof (struct sdma_channel_control);
	sdma->context_phys = ccb_phys +
		MAX_DMA_CHANNELS * sizeof (struct sdma_channel_control);

	/* Zero-out the CCB structures array just allocated */
	memset(sdma->channel_control, 0,
			MAX_DMA_CHANNELS * sizeof (struct sdma_channel_control));

	/* disable all channels */
	for (i = 0; i < sdma->num_events; i++)
		writel_relaxed(0, sdma->regs + chnenbl_ofs(sdma, i));

	/* All channels have priority 0 */
	for (i = 0; i < MAX_DMA_CHANNELS; i++)
		writel_relaxed(0, sdma->regs + SDMA_CHNPRI_0 + i * 4);

	ret = sdma_request_channel(&sdma->channel[0]);
	if (ret)
		goto err_dma_alloc;

	sdma_config_ownership(&sdma->channel[0], false, true, false);

	/* Set Command Channel (Channel Zero) */
	writel_relaxed(0x4050, sdma->regs + SDMA_CHN0ADDR);

	/* Set bits of CONFIG register but with static context switching */
	/* FIXME: Check whether to set ACR bit depending on clock ratios */
	writel_relaxed(0, sdma->regs + SDMA_H_CONFIG);

	writel_relaxed(ccb_phys, sdma->regs + SDMA_H_C0PTR);

	/* Set bits of CONFIG register with given context switching mode */
	writel_relaxed(SDMA_H_CONFIG_CSM, sdma->regs + SDMA_H_CONFIG);

	/* Initializes channel's priorities */
	sdma_set_channel_priority(&sdma->channel[0], 7);

	clk_disable(sdma->clk_ipg);
	clk_disable(sdma->clk_ahb);

	return 0;

err_dma_alloc:
	clk_disable(sdma->clk_ipg);
	clk_disable(sdma->clk_ahb);
	dev_err(sdma->dev, "initialisation failed with %d\n", ret);
	return ret;
}

static int __init sdma_probe(struct platform_device *pdev)
{
	const struct of_device_id *of_id =
			of_match_device(sdma_dt_ids, &pdev->dev);
	struct device_node *np = pdev->dev.of_node;
	const char *fw_name;
	int ret;
	int irq;
	struct resource *iores;
	struct sdma_platform_data *pdata = pdev->dev.platform_data;
	int i;
	struct sdma_engine *sdma;
	s32 *saddr_arr;

	sdma = kzalloc(sizeof(*sdma), GFP_KERNEL);
	if (!sdma)
		return -ENOMEM;

	spin_lock_init(&sdma->channel_0_lock);

	sdma->dev = &pdev->dev;

	iores = platform_get_resource(pdev, IORESOURCE_MEM, 0);
	irq = platform_get_irq(pdev, 0);
	if (!iores || irq < 0) {
		ret = -EINVAL;
		goto err_irq;
	}

	if (!request_mem_region(iores->start, resource_size(iores), pdev->name)) {
		ret = -EBUSY;
		goto err_request_region;
	}

	sdma->clk_ipg = devm_clk_get(&pdev->dev, "ipg");
	if (IS_ERR(sdma->clk_ipg)) {
		ret = PTR_ERR(sdma->clk_ipg);
		goto err_clk;
	}

	sdma->clk_ahb = devm_clk_get(&pdev->dev, "ahb");
	if (IS_ERR(sdma->clk_ahb)) {
		ret = PTR_ERR(sdma->clk_ahb);
		goto err_clk;
	}

	clk_prepare(sdma->clk_ipg);
	clk_prepare(sdma->clk_ahb);

	sdma->regs = ioremap(iores->start, resource_size(iores));
	if (!sdma->regs) {
		ret = -ENOMEM;
		goto err_ioremap;
	}

	ret = request_irq(irq, sdma_int_handler, 0, "sdma", sdma);
	if (ret)
		goto err_request_irq;

	sdma->script_addrs = kzalloc(sizeof(*sdma->script_addrs), GFP_KERNEL);
	if (!sdma->script_addrs) {
		ret = -ENOMEM;
		goto err_alloc;
	}

	/* initially no scripts available */
	saddr_arr = (s32 *)sdma->script_addrs;
	for (i = 0; i < SDMA_SCRIPT_ADDRS_ARRAY_SIZE_V1; i++)
		saddr_arr[i] = -EINVAL;

	if (of_id)
		pdev->id_entry = of_id->data;
	sdma->devtype = pdev->id_entry->driver_data;

	dma_cap_set(DMA_SLAVE, sdma->dma_device.cap_mask);
	dma_cap_set(DMA_CYCLIC, sdma->dma_device.cap_mask);

	INIT_LIST_HEAD(&sdma->dma_device.channels);
	/* Initialize channel parameters */
	for (i = 0; i < MAX_DMA_CHANNELS; i++) {
		struct sdma_channel *sdmac = &sdma->channel[i];

		sdmac->sdma = sdma;
		spin_lock_init(&sdmac->lock);

		sdmac->chan.device = &sdma->dma_device;
		dma_cookie_init(&sdmac->chan);
		sdmac->channel = i;

		tasklet_init(&sdmac->tasklet, sdma_tasklet,
			     (unsigned long) sdmac);
		/*
		 * Add the channel to the DMAC list. Do not add channel 0 though
		 * because we need it internally in the SDMA driver. This also means
		 * that channel 0 in dmaengine counting matches sdma channel 1.
		 */
		if (i)
			list_add_tail(&sdmac->chan.device_node,
					&sdma->dma_device.channels);
	}

	ret = sdma_init(sdma);
	if (ret)
		goto err_init;

	if (pdata && pdata->script_addrs)
		sdma_add_scripts(sdma, pdata->script_addrs);

	if (pdata) {
		ret = sdma_get_firmware(sdma, pdata->fw_name);
		if (ret)
			dev_warn(&pdev->dev, "failed to get firmware from platform data\n");
	} else {
		/*
		 * Because that device tree does not encode ROM script address,
		 * the RAM script in firmware is mandatory for device tree
		 * probe, otherwise it fails.
		 */
		ret = of_property_read_string(np, "fsl,sdma-ram-script-name",
					      &fw_name);
		if (ret)
			dev_warn(&pdev->dev, "failed to get firmware name\n");
		else {
			ret = sdma_get_firmware(sdma, fw_name);
			if (ret)
				dev_warn(&pdev->dev, "failed to get firmware from device tree\n");
		}
	}

	sdma->dma_device.dev = &pdev->dev;

	sdma->dma_device.device_alloc_chan_resources = sdma_alloc_chan_resources;
	sdma->dma_device.device_free_chan_resources = sdma_free_chan_resources;
	sdma->dma_device.device_tx_status = sdma_tx_status;
	sdma->dma_device.device_prep_slave_sg = sdma_prep_slave_sg;
	sdma->dma_device.device_prep_dma_cyclic = sdma_prep_dma_cyclic;
	sdma->dma_device.device_control = sdma_control;
	sdma->dma_device.device_issue_pending = sdma_issue_pending;
	sdma->dma_device.dev->dma_parms = &sdma->dma_parms;
	dma_set_max_seg_size(sdma->dma_device.dev, 65535);

	ret = dma_async_device_register(&sdma->dma_device);
	if (ret) {
		dev_err(&pdev->dev, "unable to register\n");
		goto err_init;
	}

	dev_info(sdma->dev, "initialized\n");

	return 0;

err_init:
	kfree(sdma->script_addrs);
err_alloc:
	free_irq(irq, sdma);
err_request_irq:
	iounmap(sdma->regs);
err_ioremap:
err_clk:
	release_mem_region(iores->start, resource_size(iores));
err_request_region:
err_irq:
	kfree(sdma);
	return ret;
}

static int __exit sdma_remove(struct platform_device *pdev)
{
	return -EBUSY;
}

static struct platform_driver sdma_driver = {
	.driver		= {
		.name	= "imx-sdma",
		.of_match_table = sdma_dt_ids,
	},
	.id_table	= sdma_devtypes,
	.remove		= __exit_p(sdma_remove),
};

static int __init sdma_module_init(void)
{
	return platform_driver_probe(&sdma_driver, sdma_probe);
}
module_init(sdma_module_init);

MODULE_AUTHOR("Sascha Hauer, Pengutronix <s.hauer@pengutronix.de>");
MODULE_DESCRIPTION("i.MX SDMA driver");
MODULE_LICENSE("GPL");<|MERGE_RESOLUTION|>--- conflicted
+++ resolved
@@ -323,14 +323,9 @@
 	struct sdma_context_data	*context;
 	dma_addr_t			context_phys;
 	struct dma_device		dma_device;
-<<<<<<< HEAD
-	struct clk			*clk;
-	spinlock_t			channel_0_lock;
-=======
 	struct clk			*clk_ipg;
 	struct clk			*clk_ahb;
-	struct mutex			channel_0_lock;
->>>>>>> 3c0dec5f
+	spinlock_t			channel_0_lock;
 	struct sdma_script_start_addrs	*script_addrs;
 };
 
