--- conflicted
+++ resolved
@@ -1928,12 +1928,9 @@
 
 	NL80211_ATTR_IFACE_SOCKET_OWNER,
 
-<<<<<<< HEAD
-=======
 	NL80211_ATTR_CSA_C_OFFSETS_TX,
 	NL80211_ATTR_MAX_CSA_COUNTERS,
 
->>>>>>> 03c44446
 	/* add attributes here, update the policy in nl80211.c */
 
 	__NL80211_ATTR_AFTER_LAST,
